# photoevaportation.py
#
# Author: R. Booth
# Date: 24 - Feb - 2017
#
# Models for photo-evaporation of a disc
###############################################################################
import numpy as np
from .constants import AU, Msun
import FRIED.photorate as photorate
from .dust import DustyDisc

class ExternalPhotoevaporationBase(object):
    """Base class for handling the external photo-evaportation of discs

    Implementations of ExternalPhotoevaporation classes must provide the
    following methods:
        mass_loss_rate(disc)     : returns mass-loss rate from outer edge
                                   (Msun/yr).
        max_size_entrained(dist) : returns the maximum size of dust entrained in
                                   the flow (cm).
    """

    def get_timescale(self, disc, dt):
        """Calculate mass loss rates and mass loss timescales"""
        # Disc densities / masses
        Sigma_G = disc.Sigma_G
        #Sigma_D = disc.Sigma_D
        not_empty = (disc.Sigma_G > 0)

        # Get the photo-evaporation rates at each cell as if it were the edge:
        Mdot = self.mass_loss_rate(disc,not_empty)
        #amax = self.max_size_entrained(disc)

        # Convert Msun / yr to g / dynamical time and compute mass evaporated:
        dM_evap = Mdot * Msun / (2 * np.pi)
	
	# Mass in gas/dust in each annulus 
        Re = disc.R_edge * AU
        dA = np.pi * (Re[1:] ** 2 - Re[:-1] ** 2)
        dM_gas = Sigma_G * dA
        #dM_dust = Sigma_D * dA
        #print (dM_gas[outer_cell-1:outer_cell+2])
        #dM_gas[outer_cell] *= disc.depletion # Account for depletion in outer cell
        #print (dM_gas[outer_cell-1:outer_cell+2])
        #dM_gas[outer_cell] = disc.outer_mass
        #dM_gas[outer_cell] *= (disc.RD**2 - Re[outer_cell]**2) / (Re[outer_cell+1]**2 - Re[outer_cell]**2)
        dM_gas[disc.i_edge] -= disc.mass_lost      

        # Work out which cells we need to empty of gas & entrained dust
        #dM_tot = dM_gas + (dM_dust * (disc.grain_size <= amax)).sum(0)
        #empty = M_tot < dM_evap
        
        # Work out which cells we need to empty of gas & entrained dust
        dM_tot = dM_gas
        M_tot = np.cumsum(dM_tot[::-1])[::-1]
        Dt_R = dM_gas[not_empty] / dM_evap # Dynamical time for each annulus to be depleted of mass
        Dt_R = np.concatenate((Dt_R, np.zeros(np.size(disc.Sigma_G)-np.size(Dt_R)))) # Append 0 for empty annuli
        dM_evap = np.concatenate((dM_evap, np.zeros(np.size(disc.Sigma_G)-np.size(dM_evap)))) # Append 0 for empty annuli
        Dt = np.cumsum(Dt_R[::-1])[::-1] # Dynamical time to deplete each annulus and those exterior
<<<<<<< HEAD

=======
        
>>>>>>> 033b4efe
        # Return mass loss rate, annulus mass, cumulative mass and cumulative timescale
        return (dM_evap, dM_tot, M_tot, Dt)

    def timescale_remove(self, disc, dt, age):
        (dM_evap, dM_tot, M_tot, Dt) = self.get_timescale(disc,dt)

        # Calculate which cells have times shorter than the timestep and empty
        excess_t = dt - Dt
        empty = (excess_t > 0)
        disc.tot_mass_lost += np.sum(dM_tot[empty])
        disc.Sigma[empty] = 0

        # Deal with marginal cell (first for which dt<Dt) as long as entire disc isn't removed
        if (np.sum(empty)<np.size(disc.Sigma_G)):
            half_empty = -(np.sum(empty) + 1) # ID (from end) of half depleted cell

            mass_left = -1.0*excess_t[half_empty] / (Dt[half_empty]-Dt[half_empty+1]) # Work out fraction left in cell
            if (half_empty==disc.i_edge):
                disc.mass_lost += dM_tot[half_empty] * (1.0-mass_left)
            else:
                disc.mass_lost = dM_tot[half_empty] * (1.0-mass_left)
                disc.i_edge = half_empty
            disc.tot_mass_lost += dM_tot[half_empty] * (1.0-mass_left)
<<<<<<< HEAD

        #disc.Sigma = disc.Sigma_G

=======
        
>>>>>>> 033b4efe
    def optically_thin_weighting(self, disc, dt):
        # Locate and select cells that aren't empty OF GAS
        Sigma_G = disc.Sigma_G
        not_empty = (disc.Sigma_G > 0)

        # Get the photo-evaporation rates at each cell as if it were the edge USING TOTAL SIGMA
        Mdot = self.mass_loss_rate(disc,not_empty)
        # Find the maximum, corresponding to optically thin/thick boundary
        i_max = np.size(Mdot) - np.argmax(Mdot[::-1]) - 1

        # Annulus TOTAL masses
        Re = disc.R_edge * AU
        dA = np.pi * (Re[1:] ** 2 - Re[:-1] ** 2)
        dM_tot = disc.Sigma * dA

        # Weighting function USING TOTAL SIGMA
        ot_radii = (disc.R >= disc.R[i_max])
        s = disc.R**(3/2) * disc.Sigma
        s_tot = np.sum(disc.s[ot_radii])
        s_weight = s/s_tot
        s_weight *= ot_radii # Set weight of all cells inside the maximum to zero.
        M_dot_tot = np.sum(Mdot * s_weight[not_empty]) # Contribution of all non-empty cells to mass loss rate
        M_dot_eff = M_dot_tot * s_weight # Effective mass loss rate

        """Sigma_tot = np.sum(disc.Sigma[ot_radii])
        Sigma_weight = disc.Sigma/Sigma_tot
        Sigma_weight *= ot_radii # Set weight of all cells inside the maximum to zero.
        M_dot_tot = np.sum(Mdot * Sigma_weight[not_empty]) # Contribution of all non-empty cells to mass loss rate
        M_dot_eff = M_dot_tot * Sigma_weight # Effective mass loss rate"""

        # Convert Msun / yr to g / dynamical time
        dM_dot = M_dot_eff * Msun / (2 * np.pi)

        return (dM_dot, dM_tot)

    def weighted_removal(self, disc, dt):
        (dM_dot, dM_tot) = self.optically_thin_weighting(disc,dt)

        if (isinstance(disc,DustyDisc)):
            Sigma_D = disc.Sigma_D        

        dM_evap = dM_dot * dt
        deplete = np.zeros_like(disc.Sigma)
        not_empty = (dM_tot>0)
        deplete[not_empty] = dM_evap[not_empty] / dM_tot[not_empty] # Fraction of mass lost
        #print(deplete)
        disc.Sigma[:] -= deplete * disc.Sigma_G # This fraction of mass is lost in GAS

        # For now, no entrainment, Sigma_D is as before so all of above loss must be gas 
        if (isinstance(disc,DustyDisc)):
            disc._eps[0] = Sigma_D[0,:] / disc.Sigma
            disc._eps[1] = Sigma_D[1,:] / disc.Sigma
            #print (disc._eps)

    def __call__(self, disc, dt, age):
        """Removes gas and dust from the edge of a disc"""
        if (isinstance(self,FixedExternalEvaporation)):
            self.timescale_remove(disc, dt, age)
        else:
            self.weighted_removal(disc, dt)

        """
        # Remove gas / entrained dust from empty cells, set density and
        # dust fraction of remaining dust
        for a, dM_i in zip(disc.grain_size, dM_dust):
            dM_i[(a < amax) & empty] = 0

        disc.Sigma[empty] = (dM_dust / A)[..., empty].sum(0)
        disc.dust_frac[..., empty] = \
            dM_dust[..., empty] / (A * disc.Sigma + 1e-300)[empty]

        # Reduce the surface density of the one cell that is partially emptied
        cell_id = np.searchsorted(-M_tot, -dM_evap) - 1
        if cell_id < 0: return

        # Compute the remaining mass to remove
        try:
            dM_cell = dM_evap - M_tot[cell_id + 1]
        except IndexError:
            # Handle case where we only remove mass from the outer-most cell
            dM_cell = dM_evap

        # Compute new surface densities of final cell
        #    Assume dust fraction of species entrained does not change, while
        #    the mass of those those not entrained stays the same.
        not_entrained = disc.grain_size[..., cell_id] > amax
        M_left = (dM_tot[cell_id] - dM_cell +
                  dM_dust[not_entrained, cell_id].sum())

        disc.Sigma[cell_id] = M_left / A[cell_id]
        disc.dust_frac[not_entrained, cell_id] = \
            dM_dust[not_entrained, cell_id] / M_left

<<<<<<< HEAD
        ### And we're done"""        
=======
        ### And we're done"""

    def Facchini_limit(disc, Mdot):
        # Equation 35 of Facchini et al (2016)
        # Note following definitions:
        # F = H / sqrt(H^2+R^2)
        # v_th = \sqrt(8/pi) C_S
        F = disc.H / np.sqrt(disc.H**2+disc.R**2)
        rho = disc._rho_s
        Mstar = disc.star.M
        v_th = np.sqrt(8/np.pi) * disc.cs
        
        s_entr = (v_th * Mdot) / (Mstar * 4 * np.pi * F * rho)
        return s_entr 
>>>>>>> 033b4efe

class FixedExternalEvaporation(ExternalPhotoevaporationBase):
    """External photoevaporation flow with a constant mass loss rate, which
    entrains dust below a fixed size.

    args:
        Mdot : mass-loss rate in Msun / yr,  default = 10^-8
        amax : maximum grain size entrained, default = 10 micron
    """

    def __init__(self, Mdot=1e-8, amax=1e-3):
        self._Mdot = Mdot
        self._amax = amax

    def mass_loss_rate(self, disc, not_empty):
        return self._Mdot*np.ones_like(disc.Sigma[not_empty])

    def max_size_entrained(self, disc):
        return self._amax

class FRIEDExternalEvaporationMS(ExternalPhotoevaporationBase):
    """External photoevaporation flow with a mass loss rate which
    is dependent on radius and surface density.

    args:
        Mdot : mass-loss rate in Msun / yr,  default = 10^-8
        amax : maximum grain size entrained, default = 0
    """

    def __init__(self, disc, Mdot=0, amax=0):
        self.FRIED_Rates = photorate.FRIED_3DMS(photorate.grid_parameters,photorate.grid_rate,disc.star.M)
        self._Mdot = Mdot * np.ones_like(disc.R)
        self._amax = amax * np.ones_like(disc.R)

    def mass_loss_rate(self, disc, not_empty):
        UV_field = disc.UV * np.ones_like(disc.Sigma) 
        calc_rates = self.FRIED_Rates.PE_rate(( UV_field[not_empty], disc.Sigma[not_empty], disc.R[not_empty] ))
        norate = np.isnan(calc_rates)
        final_rates = calc_rates
        final_rates[norate] = 1e-10
        self._Mdot = final_rates
        return self._Mdot

    def max_size_entrained(self, disc):
        # Update maximum entrained size
        self._amax = Facchini_limit(disc,self._Mdot)
        return self._amax

class FRIEDExternalEvaporationS(ExternalPhotoevaporationBase):
    """External photoevaporation flow with a mass loss rate which
    is dependent on radius and surface density.

    args:
        Mdot : mass-loss rate in Msun / yr,  default = 10^-8
        amax : maximum grain size entrained, default = 0
    """

    def __init__(self, disc, Mdot=0, amax=0):
        self.FRIED_Rates = photorate.FRIED_3DS(photorate.grid_parameters,photorate.grid_rate,disc.star.M)
        self._Mdot = Mdot * np.ones_like(disc.R)
        self._amax = amax * np.ones_like(disc.R)

    def mass_loss_rate(self, disc, not_empty):
        UV_field = disc.UV * np.ones_like(disc.Sigma) 
        calc_rates = self.FRIED_Rates.PE_rate(( UV_field[not_empty], disc.Sigma[not_empty], disc.R[not_empty] ))
        norate = np.isnan(calc_rates)
        final_rates = calc_rates
        final_rates[norate] = 1e-10
        self._Mdot = final_rates
        return self._Mdot

    def max_size_entrained(self, disc):
        # Update maximum entrained size
        self._amax = Facchini_limit(disc,self._Mdot)
        return self._amax

if __name__ == "__main__":
    import matplotlib.pyplot as plt
    from .grid import Grid
    from .eos import LocallyIsothermalEOS
    from .star import SimpleStar
    from .dust import FixedSizeDust

    # Set up accretion disc properties
    Mdot = 1e-8
    alpha = 1e-3

    Mdot *= Msun / (2 * np.pi)
    Mdot /= AU ** 2
    Rd = 100.

    grid = Grid(0.1, 1000, 1000, spacing='log')
    star = SimpleStar()
    eos = LocallyIsothermalEOS(star, 1 / 30., -0.25, alpha)
    eos.set_grid(grid)
    Sigma = (Mdot / (3 * np.pi * eos.nu)) * np.exp(-grid.Rc / Rd)

    # Setup a dusty disc model
    disc = FixedSizeDust(grid, star, eos, 0.01, [1e-4, 0.1], Sigma=Sigma)

    # Setup the photo-evaporation
    photoEvap = FixedExternalEvaporation()

    times = np.linspace(0, 1e7, 6) * 2 * np.pi

    dA = np.pi * np.diff((disc.R_edge * AU) ** 2) / Msun

    # Test the removal of gas / dust
    t, M = [], []
    tc = 0
    for ti in times:
        photoEvap(disc, ti - tc)

        tc = ti
        t.append(tc / (2 * np.pi))
        M.append((disc.Sigma * dA).sum())

        c = plt.plot(disc.R, disc.Sigma_G)[0].get_color()
        plt.loglog(disc.R, disc.Sigma_D[0], c + ':')
        plt.loglog(disc.R, 0.1 * disc.Sigma_D[1], c + '--')

    plt.xlabel('R')
    plt.ylabel('Sigma')

    t = np.array(t)
    plt.figure()
    plt.plot(t, M)
    plt.plot(t, M[0] - 1e-8 * t, 'k')
    plt.xlabel('t [yr]')
    plt.ylabel('M [Msun]')
    plt.show()<|MERGE_RESOLUTION|>--- conflicted
+++ resolved
@@ -58,11 +58,7 @@
         Dt_R = np.concatenate((Dt_R, np.zeros(np.size(disc.Sigma_G)-np.size(Dt_R)))) # Append 0 for empty annuli
         dM_evap = np.concatenate((dM_evap, np.zeros(np.size(disc.Sigma_G)-np.size(dM_evap)))) # Append 0 for empty annuli
         Dt = np.cumsum(Dt_R[::-1])[::-1] # Dynamical time to deplete each annulus and those exterior
-<<<<<<< HEAD
-
-=======
         
->>>>>>> 033b4efe
         # Return mass loss rate, annulus mass, cumulative mass and cumulative timescale
         return (dM_evap, dM_tot, M_tot, Dt)
 
@@ -86,13 +82,7 @@
                 disc.mass_lost = dM_tot[half_empty] * (1.0-mass_left)
                 disc.i_edge = half_empty
             disc.tot_mass_lost += dM_tot[half_empty] * (1.0-mass_left)
-<<<<<<< HEAD
-
-        #disc.Sigma = disc.Sigma_G
-
-=======
         
->>>>>>> 033b4efe
     def optically_thin_weighting(self, disc, dt):
         # Locate and select cells that aren't empty OF GAS
         Sigma_G = disc.Sigma_G
@@ -111,7 +101,7 @@
         # Weighting function USING TOTAL SIGMA
         ot_radii = (disc.R >= disc.R[i_max])
         s = disc.R**(3/2) * disc.Sigma
-        s_tot = np.sum(disc.s[ot_radii])
+        s_tot = np.sum(s[ot_radii])
         s_weight = s/s_tot
         s_weight *= ot_radii # Set weight of all cells inside the maximum to zero.
         M_dot_tot = np.sum(Mdot * s_weight[not_empty]) # Contribution of all non-empty cells to mass loss rate
@@ -186,10 +176,7 @@
         disc.dust_frac[not_entrained, cell_id] = \
             dM_dust[not_entrained, cell_id] / M_left
 
-<<<<<<< HEAD
         ### And we're done"""        
-=======
-        ### And we're done"""
 
     def Facchini_limit(disc, Mdot):
         # Equation 35 of Facchini et al (2016)
@@ -203,8 +190,6 @@
         
         s_entr = (v_th * Mdot) / (Mstar * 4 * np.pi * F * rho)
         return s_entr 
->>>>>>> 033b4efe
-
 class FixedExternalEvaporation(ExternalPhotoevaporationBase):
     """External photoevaporation flow with a constant mass loss rate, which
     entrains dust below a fixed size.
