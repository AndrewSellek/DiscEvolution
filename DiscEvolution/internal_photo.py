# internal_photo.py
#
# Author: A. Sellek
# Date: 12 - Aug - 2020
#
# Implementation of Photoevaporation Models
################################################################################
import numpy as np
import argparse
import json
import matplotlib.pyplot as plt
from DiscEvolution.constants import *
from DiscEvolution.star import PhotoStar
from scipy.signal import argrelmin

class NotHoleError(Exception):
    """Raised if finds an outer edge, not a hole"""
    pass

class PhotoBase():
    def __init__(self, disc, Regime=None, Type=None, Mdot=None):
        # Basic mass loss properties
        self._regime = Regime   # EUV or X-ray
        self._type   = Type     # 'Primordial' or 'InnerHole'
        self._Sigmadot = np.zeros_like(disc.R)
        self.mdot_XE(disc.star, Mdot=Mdot)

        # Evolutionary state flags
        self._Hole  = False     # Has the hole started to open?
        self._reset = False     # Have we needed to reset a decoy hole?
        self._empty = False     # When no longer a valid hole radius or all below density threshold
        self._Thin  = False     # Is the hole exposed (ie low column density to star)? 

        # Parameters of hole
        self._R_hole = None
        self._N_hole = None
        # The column density threshold below which the inner disc is "Thin"
        if self._regime=='X-ray':
            self._N_crit = 1e22
        elif self._regime=='EUV':
            self._N_crit = 1e18
        elif self._regime=='FUV':
            self._N_crit = 0.0      # No TD regime implemented for FUV
        else:
            self._N_crit = 0.0      # (if 0, can never switch)

        # Outer radius
        self._R_out = max(disc.R_edge)
        
    def mdot_XE(self, star, Mdot=0):
        # Generic wrapper for initiating X-ray or EUV mass loss 
        # Without prescription, mass loss is 0
        self._Mdot      = Mdot
        self._Mdot_true = Mdot

    def Sigma_dot(self, R, star):
        if self._type=='Primordial':
            self.Sigma_dot_Primordial(R, star)
        elif self._type=='InnerHole':
            self.Sigma_dot_InnerHole(R, star)

    def Sigma_dot_Primordial(self, R, star, ret=False):
        # Without prescription, mass loss is 0
        if ret:
            return np.zeros(len(R)+1)
        else:
            self._Sigmadot = np.zeros_like(R)

    def Sigma_dot_InnerHole(self, R, star, ret=False):
        # Without prescription, mass loss is 0
        if ret:
            return np.zeros(len(R)+1)
        else:
            self._Sigmadot = np.zeros_like(R)

    def scaled_R(self, R, star):
        # Prescriptions may rescale the radius variable 
        # Without prescription, radius is unscaled
        return R

    def R_inner(self, star):
        # Innermost mass loss
        return 0

    def check_dt(self, disc, dt):
        # Work out the timescale to clear cell
        where_photoevap = (self.dSigmadt > 0)
        t_w = np.full_like(disc.R,np.inf)
        t_w[where_photoevap] = disc.Sigma_G[where_photoevap] / self.dSigmadt[where_photoevap]

        # Return minimum value for cells inside outer edge        
        indisc = (disc.R < self._R_out) * where_photoevap   # Prohibit hole outside of mass loss region.
        try:
            imin = argrelmin(t_w[indisc])[0][0] # Find local minima in clearing time, neglecting outer edge where tails off. Take first to avoid solutions due to noise in dusty outskirts            
        except IndexError:                      # If no local minimum, try to find hole as wherever the min is.          
            imin = np.argmin(t_w[indisc])           

        # Check against timestep and report
        if (dt > t_w[where_photoevap][imin]):         # If an entire cell can deplete
            #if not self._Hole:
            #    print("Alert - hole can open after this timestep at {:.2f} AU".format(disc.R[imin]))
            #    print("Outer radius is currently {:.2f} AU".format(self._R_out))
            self._Hole = True       # Set hole flag
        return t_w[where_photoevap][imin]

    def remove_mass(self, disc, dt, external_photo=None):
        # Find disc "outer edge" so we can apply mass loss only inside
        if external_photo:
            self._R_out = external_photo._Rot      # If external photoevaporation is present, only consider radii inside its influence
        else:
            self._R_out = disc.Rout(thresh=1e-10)
        if disc.Rout()==0.0:
            print("Disc everywhere below density threshold. Declare Empty.")
            self._empty = True

        # Check whether hole can open
        if not self._Hole: #self._type=='Primordial':
            self.check_dt(disc, dt)

        # Determine mass loss
        dSigma = np.minimum(self.dSigmadt * dt, disc.Sigma_G)   # Limit mass loss to density of cell
        dSigma *= (disc.R < self._R_out)                        # Only apply mass loss inside disc outer edge

        # Apply, preserving the dust mass
        if hasattr(disc, 'Sigma_D'):
            Sigma_D = disc.Sigma_D                              # Save the dust density
        disc._Sigma -= dSigma
        if hasattr(disc, 'Sigma_D'):
            dusty = Sigma_D.sum(0)>0
            disc.dust_frac[:,dusty] = np.fmin(Sigma_D[:,dusty]/disc.Sigma[dusty],disc.dust_frac[:,dusty]/disc.dust_frac.sum(0)[dusty])
            disc.dust_frac[:] /= np.maximum(disc.dust_frac.sum(0), 1.0)           # Renormalise to 1 if it exceeds

        # Calculate actual mass loss given limit
        if dt>0:
            dM = 2*np.pi * disc.R * dSigma
            self._Mdot_true = np.trapz(dM,disc.R) / dt * AU**2 / Msun

    def get_Rhole(self, disc, external_photo=None):
        """Deal with calls when there is no hole"""
        if not self._Hole:
            print("No hole for which to get radius. Ignoring command and returning nans.")
            return np.nan, np.nan

        """Otherwise continue on to find hole
           First find outer edge of disc - hole must be inside this"""
        if external_photo:
            self._R_out = external_photo._Rot      # If external photoevaporation is present, only consider radii inside its influence
        else:
            self._R_out = disc.Rout(thresh=1e-10)
        where_photoevap = (self.dSigmadt > 0)
        indisc = (disc.R < self._R_out) * where_photoevap   # Prohibit hole outside of mass loss region.
        empty_indisc = (disc.Sigma_G <= 1e-10) * indisc     # Consider empty if below 10^-10 g/cm^2

        try:
            if np.sum(empty_indisc) == 0:                   # If none in disc are empty
                minima = argrelmin(disc.Sigma_G)
                if len(minima[0]) > 0:
                    i_hole_out = minima[0][0]  # Position of hole is minimum density
                else:   # No empty cells anymore - disc has cleared to outside
                    raise NotHoleError
            else:
                # First find the inner edge of the innermost hole
                i_hole_in  = np.nonzero(empty_indisc)[0][0]
                # The hole cell is defined as the one inside the first non-empty cell outside the inner edge of the hole
                outer_disc = ~empty_indisc * (disc.R>disc.R_edge[i_hole_in])
                if np.sum(outer_disc) > 0:
                    i_hole_out = np.nonzero(outer_disc)[0][0] - 1  
                else:   # No non-empty cells outside this - this is not a hole, but an outer edge.
                    raise NotHoleError

            if i_hole_out == np.nonzero(indisc)[0][-1]: # This is not a hole, but the outermost photoevaporating cell
                raise NotHoleError

            """If hole position drops by an order of magnitude, it is likely that the previous was really the clearing of low surface density material in the outer disc, so reset"""
            if self._R_hole:
                R_old = self._R_hole
                if disc.R_edge[i_hole_out+1]/R_old<0.1:
                    self._reset = True
                    
            """If everything worked, update hole properties"""
            if not self._R_hole:
                print("Hole opened at {:.2f} AU".format(disc.R_edge[i_hole_out+1]))
            self._R_hole = disc.R_edge[i_hole_out+1]
            self._N_hole = disc.column_density[i_hole_out]

            # Test whether Thin
            if (self._N_hole < self._N_crit):
                self._Thin = True

        except NotHoleError:
            """Potential hole isn't a hole but an outer edge"""
            if self._type == 'Primordial':
                self._Hole = False
                self._reset = True
                if self._R_hole:
                    print("No hole found")
                    print("Last known location {} AU".format(self._R_hole))
                return 0, 0
            elif self._type == 'InnerHole':
                if not self._empty:
                    print("Transition Disc has cleared to outside")
                    self._empty = True
                    # Proceed as usual to report but without update

        # Save state if tracking
        return self._R_hole, self._N_hole
        
    @property
    def Mdot(self):
        return self._Mdot

    @property
    def dSigmadt(self):
        return self._Sigmadot

    def __call__(self, disc, dt, external_photo=None):
        # For inner hole discs, need to update the hole radius and then the mass-loss as the normalisation changes based on R, not just x~R-Rhole.
        if self._type=='InnerHole':
            self.get_Rhole(disc)
            self.Sigma_dot(disc.R_edge, disc.star)

        # Remove the mass
        self.remove_mass(disc,dt, external_photo)   

        # Check for new holes
        if self._Hole and not self._Thin:   #  If there is a hole but the inner disc is not already optically thin, update its properties
            R_hole, N_hole = self.get_Rhole(disc, external_photo)

            # Check if hole is now large enough that inner disc optically thin, switch internal photoevaporation to direct field if so
            if self._Thin:
                print("Column density to hole has fallen to N = {} < {} g cm^-2".format(N_hole,self._N_crit))
                self._type = 'InnerHole'

                # Run the mass loss rates to update the table
                self.mdot_XE(disc.star)
                self.Sigma_dot(disc.R_edge, disc.star)

                # Report
                print("At initiation of InnerHole Type, M_D = {} M_J, Mdot = {}, t_clear ~ {} yr".format(disc.Mtot()/Mjup, self._Mdot, disc.Mtot()/Msun/self._Mdot))

    def ASCII_header(self):
        return ("# InternalEvaporation, Type: {}, Mdot: {}"
                "".format(self._type+self.__class__.__name__,self._Mdot))

    def HDF5_attributes(self):
        header = {}
        header['Type'] = self._type+"/"+self._regime
        header['Mdot'] = '{}'.format(self._Mdot)
        return self.__class__.__name__, header

#################################################################################
"""""""""
X-ray dominated photoevaporation
-Following prescription of Owen, Ercolano and Clarke (2012)
-Following prescription of Picogna, Ercolano, Owen and Weber (2019)
-Following prescription of Picogna, Ercolano, Owen and Weber (2021)
-Following prescription of Picogna, Ercolano and Espallait (2021)
"""""""""
#################################################################################
"""Owen, Ercolano and Clarke (2012)"""
class XrayDiscOwen(PhotoBase):
    def __init__(self, disc, Type='Primordial', R_hole=None, Mdot=None):
        super().__init__(disc, Regime='X-ray', Type=Type, Mdot=Mdot)

        # Parameters for Primordial mass loss profile
        self._a1 = 0.15138
        self._b1 = -1.2182
        self._c1 = 3.4046
        self._d1 = -3.5717
        self._e1 = -0.32762
        self._f1 = 3.6064
        self._g1 = -2.4918
        # Parameters for Inner Hole mass loss profile
        self._a2 = -0.438226
        self._b2 = -0.10658387
        self._c2 = 0.5699464
        self._d2 = 0.010732277
        self._e2 = -0.131809597
        self._f2 = -1.32285709

        # If initiating with an Inner Hole disc, need to update properties
        if self._type == 'InnerHole':
            self._Hole = True
            self._R_hole = R_hole
            #self.get_Rhole(disc)

        # Run the mass loss rates to update the table
        self.Sigma_dot(disc.R_edge, disc.star)

    def mdot_XE(self, star, Mdot=None):
        # In Msun/yr
        if Mdot is not None:
            self._Mdot = Mdot
        elif self._type=='Primordial':
            self._Mdot = 6.25e-9 * star.M**(-0.068) * (star.L_X / 1e30)**(1.14) # Equation B1
        elif self._type=='InnerHole':
            self._Mdot = 4.8e-9 * star.M**(-0.148) * (star.L_X / 1e30)**(1.14)  # Equation B4
        else:
            raise NotImplementedError("Disc is of unrecognised type, and no mass-loss rate has been manually specified")
        self._Mdot_true = self._Mdot

    def scaled_R(self, R, star):
        # Where R in AU
        x = 0.85 * R / star.M                       # Equation B3
        if self._Hole:
            y = 0.95 * (R-self._R_hole) / star.M    # Equation B6
        else:
            y = R
        return x, y

    def R_inner(self, star):
        # Innermost mass loss
        return 0.7 / 0.85 * star.M

    def Sigma_dot_Primordial(self, R, star, ret=False):
        # Equation B2
        Sigmadot = np.zeros_like(R)
        x, y = self.scaled_R(R,star)
        where_photoevap = (x >= 0.7) * (x<=99) # No mass loss close to star, mass loss prescription becomes negative at log10(x)=1.996
        logx = np.log(x[where_photoevap])
        log10 = np.log(10)
        log10x = logx/log10

        # First term
        exponent = self._a1 * log10x**6 + self._b1 * log10x**5 + self._c1 * log10x**4 + self._d1 * log10x**3 + self._e1 * log10x**2 + self._f1 * log10x + self._g1
        t1 = 10**exponent

        # Second term
        terms = 6*self._a1*logx**5/log10**7 + 5*self._b1*logx**4/log10**6 + 4*self._c1*logx**3/log10**5 + 3*self._d1*logx**2/log10**4 + 2*self._e1*logx/log10**3 + self._f1/log10**2
        t2 = terms/x[where_photoevap]**2

        # Third term
        t3 = np.exp(-(x[where_photoevap]/100)**10)

        # Combine terms
        Sigmadot[where_photoevap] = t1 * t2 * t3

        # Work out total mass loss rate for normalisation
        M_dot = 2*np.pi * R * Sigmadot
        total = np.trapz(M_dot,R)

        # Normalise, convert to cgs
        Sigmadot = np.maximum(Sigmadot,0)
        Sigmadot *= self.Mdot / total * Msun / AU**2 # in g cm^-2 / yr

        if ret:
            # Return unaveraged values at cell edges
            return Sigmadot
        else:
            # Store values as average of mass loss rate at cell edges
            self._Sigmadot = (Sigmadot[1:] + Sigmadot[:-1]) / 2

    def Sigma_dot_InnerHole(self, R, star, ret=False):
        # Equation B5
        Sigmadot = np.zeros_like(R)
        x, y = self.scaled_R(R,star)
        where_photoevap = (y >= 0.0) # No mass loss inside hole
        use_y = y[where_photoevap]

        # Exponent of second term
        exp2 = -(use_y/57)**10

        # Numerator
        terms = self._a2*self._b2 * np.exp(self._b2*use_y+exp2) + self._c2*self._d2 * np.exp(self._d2*use_y+exp2) + self._e2*self._f2 * np.exp(self._f2*use_y+exp2)

        # Divide by Denominator
        Sigmadot[where_photoevap] = terms/R[where_photoevap]

        # Work out total mass loss rate for normalisation
        M_dot = 2*np.pi * R * Sigmadot
        total = np.trapz(M_dot,R)

        # Normalise, convert to cgs
        Sigmadot = np.maximum(Sigmadot,0)
        Sigmadot *= self.Mdot / total * Msun / AU**2 # in g cm^-2 / yr

        # Mopping up in the gap
        mop_up = (x >= 0.7) * (y < 0.0)
        Sigmadot[mop_up] = np.inf

        if ret:
            # Return unaveraged values at cell edges
            return Sigmadot
        else:
            # Store values as average of mass loss rate at cell edges
            self._Sigmadot = (Sigmadot[1:] + Sigmadot[:-1]) / 2

"""Picogna, Ercolano, Owen and Weber (2019)"""
class XrayDiscPicogna(PhotoBase):
    def __init__(self, disc, Type='Primordial', R_hole=None, Mdot=None):
        super().__init__(disc, Regime='X-ray', Type=Type, Mdot=Mdot)

        # Parameters for Primordial mass loss profile
        self._a1 = -0.5885
        self._b1 = 4.3130
        self._c1 = -12.1214
        self._d1 = 16.3587
        self._e1 = -11.4721
        self._f1 = 5.7248
        self._g1 = -2.8562
        # Parameters for Inner Hole mass loss profile
        self._a2 = 0.11843
        self._b2 = 0.99695
        self._c2 = 0.48835

        # If initiating with an Inner Hole disc, need to update properties
        if self._type == 'InnerHole':
            self._Hole = True
            self._R_hole = R_hole
            #self.get_Rhole(disc)

        # Run the mass loss rates to update the table
        self.Sigma_dot(disc.R_edge, disc.star)

    def mdot_XE(self, star, Mdot=None):
        # In Msun/yr
        if Mdot is not None:
            self._Mdot = Mdot
        elif self._type=='Primordial':
            logMd = -2.7326 * np.exp((np.log(np.log(star.L_X)/np.log(10))-3.3307)**2/-2.9868e-3) - 7.2580  # Equation 5
            self._Mdot = 10**logMd
        elif self._type=='InnerHole':
            logMd = -2.7326 * np.exp((np.log(np.log(star.L_X)/np.log(10))-3.3307)**2/-2.9868e-3) - 7.2580  # 1.12 * Equation 5
            self._Mdot = 1.12 * (10**logMd)
        else:
            raise NotImplementedError("Disc is of unrecognised type, and no mass-loss rate has been manually specified")
        self._Mdot_true = self._Mdot

    def scaled_R(self, R, star):
        # Where R in AU
        # All are divided by stellar mass normalised to 0.7 Msun (value used by Picogna+19) to represent rescaling by gravitational radius 
        x = R / (star.M/0.7)
        if self._Hole:
            y = (R-self._R_hole) / (star.M/0.7)    # Equation B6
        else:
            y = R / (star.M/0.7)
        return x, y

    def R_inner(self, star):
        # Innermost mass loss
        if self._type=='Primordial':
            return 0                # Mass loss possible throughout
        elif self._type=='InnerHole':
            return self._R_hole     # Mass loss profile applies outside hole
        else:
            return 0                # If unspecified, assume mass loss possible throughout 

    def Sigma_dot_Primordial(self, R, star, ret=False):
        # Equation 2
        Sigmadot = np.zeros_like(R)
        x, y = self.scaled_R(R,star)
        where_photoevap = (x<=np.inf) # Mass loss prescription becomes negative at x=1.3785
        logx = np.log(x[where_photoevap])
        log10 = np.log(10)
        log10x = logx/log10

        # First term
        exponent = self._a1 * log10x**6 + self._b1 * log10x**5 + self._c1 * log10x**4 + self._d1 * log10x**3 + self._e1 * log10x**2 + self._f1 * log10x + self._g1
        t1 = 10**exponent

        # Second term
        terms = 6*self._a1*log10x**5 + 5*self._b1*log10x**4 + 4*self._c1*log10x**3 + 3*self._d1*log10x**2 + 2*self._e1*log10x + self._f1
        t2 = terms/(2*np.pi*x[where_photoevap]**2)

        # Combine terms
        Sigmadot[where_photoevap] = t1 * t2
        Sigmadot = np.maximum(Sigmadot,0)

        # Work out total mass loss rate for normalisation
        M_dot = 2*np.pi * R * Sigmadot
        total = np.trapz(M_dot,R)

        # Normalise, convert to cgs
        Sigmadot *= self.Mdot / total * Msun / AU**2 # in g cm^-2 / yr

        if ret:
            # Return unaveraged values at cell edges
            return Sigmadot
        else:
            # Store values as average of mass loss rate at cell edges
            self._Sigmadot = (Sigmadot[1:] + Sigmadot[:-1]) / 2

    def Sigma_dot_InnerHole(self, R, star, ret=False):
        # Equation 4
        Sigmadot = np.zeros_like(R)
        x, y = self.scaled_R(R,star)
        where_photoevap = (y > 0.0) * (y < -self._c2/np.log(self._b2)) # No mass loss inside hole, becomes negative at x=-c/ln(b)
        use_y = y[where_photoevap]

        # Numerator
        terms = self._a2 * np.power(self._b2,use_y) * np.power(use_y,self._c2-1) * (use_y * np.log(self._b2) + self._c2)

        # Divide by Denominator
        Sigmadot[where_photoevap] = terms/(2*np.pi*R[where_photoevap])
        Sigmadot = np.maximum(Sigmadot,0)

        # Work out total mass loss rate for normalisation
        M_dot = 2*np.pi * R * Sigmadot
        total = np.trapz(M_dot,R)

        # Normalise, convert to cgs
        Sigmadot *= self.Mdot / total * Msun / AU**2 # in g cm^-2 / yr

        # Mopping up in the gap - assume usual primordial rates there.
        Sigmadot[(y<=0.0) * (x<=137)] = self.Sigma_dot_Primordial(R, star, ret=True)[(y<=0.0)*(x<=137)]/1.12 # divide by 1.12 so that normalise to correct mass loss rate
        mop_up = (x > 137) * (y < 0.0)
        Sigmadot[mop_up] = np.inf   # Avoid having discontinuous mass-loss by filling in the rest

        if ret:
            # Return unaveraged values at cell edges
            return Sigmadot
        else:
            # Store values as average of mass loss rate at cell edges
            self._Sigmadot = (Sigmadot[1:] + Sigmadot[:-1]) / 2

"""Ercolano, Picogna, Monsch, Drake and Preibisch (2021)"""
"""Includes parameters to recreate their tests following Picogna et al. 2019"""
class XrayDiscErcolano(PhotoBase):
    def __init__(self, disc, Type='Primordial', R_hole=None, P19=False, Mdot=None):
        super().__init__(disc, Regime='X-ray', Type=Type, Mdot=Mdot)
        # Luminosity parameters
        if P19:
            self._spec = 'P19'
        elif np.log10(disc.star.L_X)<29.5:
            self._spec = 29
        elif np.log10(disc.star.L_X)>30.5:
            self._spec = 31
        else:
            self._spec = 30
        self._softFrac = {'P19': 0.2, 29: 0.53, 30: 0.47, 31: 0.42}

        # Parameters for Primordial mass loss profile
        self._a1 = {'P19': -0.5885, 29: -0.9152, 30:  0.3034, 31: -1.2845}
        self._b1 = {'P19':  4.3130, 29:  8.5032, 30: -1.5323, 31:  9.3601}
        self._c1 = {'P19':-12.1214, 29:-32.0623, 30:  1.5766, 31:-27.7371}
        self._d1 = {'P19': 16.3587, 29: 62.8336, 30:  4.0211, 31: 42.9367}
        self._e1 = {'P19':-11.4721, 29: 67.9150, 30:-11.1311, 31:-37.3244}
        self._f1 = {'P19':  5.7248, 29: 39.2652, 30: 10.6550, 31:  8.8216}
        self._g1 = {'P19': -2.8562, 29:-10.1113, 30: -4.5769, 31: -5.3780}
        self._Rcut = {'P19': 120., 29: 206., 30: 105., 31: 69.}

        # If initiating with an Inner Hole disc, need to update properties
        if self._type == 'InnerHole':
            raise NotImplementedError
            self._Hole = True
            self._R_hole = R_hole
            #self.get_Rhole(disc)

        # Run the mass loss rates to update the table
        self.Sigma_dot(disc.R_edge, disc.star)

    def mdot_XE(self, star, Mdot=None):
        # In Msun/yr
        if Mdot is not None:
            self._Mdot = Mdot
        elif self._type is not None:
            logMd = -1.947e17 * np.exp((np.log(np.log(star.L_X*0.5)/np.log(10))+1.572e-4)**2/-2.866e-1) - 6.694  # Equation 5
            # self._softFrac[self._spec]
            self._Mdot = 10**logMd
        else:
            raise NotImplementedError("Disc is of unrecognised type, and no mass-loss rate has been manually specified")
        self._Mdot_true = self._Mdot

    def scaled_R(self, R, star):
        # Where R in AU
        # All are divided by stellar mass normalised to 0.7 Msun (value used by Ercolano+21) to represent rescaling by gravitational radius 
        x = R / (star.M/0.7)
        if self._Hole:
            y = (R-self._R_hole) / (star.M/0.7)    # Equation B6
        else:
            y = R / (star.M/0.7)
        return x, y

    def R_inner(self, star):
        # Innermost mass loss
        if self._type=='Primordial':
            return 0                # Mass loss possible throughout
        elif self._type=='InnerHole':
            return self._R_hole     # Mass loss profile applies outside hole
        else:
            return 0                # If unspecified, assume mass loss possible throughout 

    def Sigma_dot_Primordial(self, R, star, ret=False):
        # Equation 3
        Sigmadot = np.zeros_like(R)
        x, y = self.scaled_R(R,star)
        where_photoevap = (x<=np.inf)
        logx = np.log(x[where_photoevap])
        log10 = np.log(10)
        log10x = logx/log10

        # First term
        exponent = self._a1[self._spec] * log10x**6 + self._b1[self._spec] * log10x**5 + self._c1[self._spec] * log10x**4 + self._d1[self._spec] * log10x**3 + self._e1[self._spec] * log10x**2 + self._f1[self._spec] * log10x + self._g1[self._spec]
        t1 = 10**exponent

        # Second term
        terms = 6*self._a1[self._spec]*log10x**5 + 5*self._b1[self._spec]*log10x**4 + 4*self._c1[self._spec]*log10x**3 + 3*self._d1[self._spec]*log10x**2 + 2*self._e1[self._spec]*log10x + self._f1[self._spec]
        t2 = terms/(2*np.pi*x[where_photoevap]**2)

        # Cut-off (Equation 6)
        t3 = np.exp(-np.power(x[where_photoevap]/self._Rcut[self._spec],10))

        # Combine terms
        Sigmadot[where_photoevap] = t1 * t2 * t3
        Sigmadot = np.maximum(Sigmadot,0)

        # Work out total mass loss rate for normalisation
        M_dot = 2*np.pi * R * Sigmadot
        total = np.trapz(M_dot,R)

        # Normalise, convert to cgs
        Sigmadot *= self.Mdot / total * Msun / AU**2 # in g cm^-2 / yr

        if ret:
            # Return unaveraged values at cell edges
            return Sigmadot
        else:
            # Store values as average of mass loss rate at cell edges
            self._Sigmadot = (Sigmadot[1:] + Sigmadot[:-1]) / 2

    def Sigma_dot_InnerHole(self, R, star, ret=False):
        # Not provided
        # Keep using the primordial one
        return self.Sigma_dot_Primordial(R, star, ret=ret)

"""Picogna, Ercolano and Espaillat (2021)"""
class XrayDiscPicogna21(PhotoBase):
    def __init__(self, disc, Type='Primordial', R_hole=None, P19=False, Mdot=None):
        super().__init__(disc, Regime='X-ray', Type=Type, Mdot=Mdot)

        # Parameters for Primordial mass loss profile
        self._a1 = {0.1: -3.8337, 0.3:  -1.3206, 0.5: -1.2320, 1.0: -0.6344}
        self._b1 = {0.1: 22.9100, 0.3:  13.0475, 0.5: 10.8505, 1.0:  6.3587}
        self._c1 = {0.1:-55.1282, 0.3: -53.6990, 0.5:-38.6939, 1.0:-26.1445}
        self._d1 = {0.1: 67.8919, 0.3: 117.6027, 0.5: 71.2489, 1.0: 56.4477}
        self._e1 = {0.1:-45.0138, 0.3:-144.3769, 0.5:-71.4279, 1.0:-67.7403}
        self._f1 = {0.1: 16.2977, 0.3 : 94.7854, 0.5: 37.8707, 1.0: 43.9212}
        self._g1 = {0.1: -3.5426, 0.3 :-26.7363, 0.5: -9.3508, 1.0:-13.2316}
        print("WARNING, haven't implemented a cut-off")

        # If initiating with an Inner Hole disc, need to update properties
        if self._type == 'InnerHole':
            raise NotImplementedError
            self._Hole = True
            self._R_hole = R_hole
            #self.get_Rhole(disc)

        # Run the mass loss rates to update the table
        self.Sigma_dot(disc.R_edge, disc.star)

    def mdot_XE(self, star, Mdot=None):
        # In Msun/yr
        if Mdot is not None:
            self._Mdot = Mdot
        elif self._type is not None:
            self._Mdot = 3.93e-8 * star.M   # Equation 5
        else:
            raise NotImplementedError("Disc is of unrecognised type, and no mass-loss rate has been manually specified")
        self._Mdot_true = self._Mdot

    def scaled_R(self, R, star):
        # Where R in AU
        # No need for rescaling as profiles given separately for each mass
        x = R
        if self._Hole:
            y = (R-self._R_hole)
        else:
            y = R
        return x, y

    def R_inner(self, star):
        # Innermost mass loss
        if self._type=='Primordial':
            return 0                # Mass loss possible throughout
        elif self._type=='InnerHole':
            return self._R_hole     # Mass loss profile applies outside hole
        else:
            return 0                # If unspecified, assume mass loss possible throughout 

    def Sigma_dot_Primordial(self, R, star, ret=False):
        # Equation 6
        Sigmadot = np.zeros_like(R)
        x, y = self.scaled_R(R,star)
        where_photoevap = (x<=np.inf)       # No outer cut off given
        logx = np.log(x[where_photoevap])
        log10 = np.log(10)
        log10x = logx/log10

        # First term
        exponent = self._a1[star.M] * log10x**6 + self._b1[star.M] * log10x**5 + self._c1[star.M] * log10x**4 + self._d1[star.M] * log10x**3 + self._e1[star.M] * log10x**2 + self._f1[star.M] * log10x + self._g1[star.M]
        t1 = 10**exponent

        # Second term
        terms = 6*self._a1[star.M]*log10x**5 + 5*self._b1[star.M]*log10x**4 + 4*self._c1[star.M]*log10x**3 + 3*self._d1[star.M]*log10x**2 + 2*self._e1[star.M]*log10x + self._f1[star.M]
        t2 = terms/(2*np.pi*x[where_photoevap]**2)

        # Cut-off
        #t3 = np.exp(-np.power(x[where_photoevap]/self._Rcut[star.M],10))

        # Combine terms
        Sigmadot[where_photoevap] = t1 * t2 #* t3
        Sigmadot = np.maximum(Sigmadot,0)

        # Work out total mass loss rate for normalisation
        M_dot = 2*np.pi * R * Sigmadot
        total = np.trapz(M_dot,R)

        # Normalise, convert to cgs
        Sigmadot *= self.Mdot / total * Msun / AU**2 # in g cm^-2 / yr

        if ret:
            # Return unaveraged values at cell edges
            return Sigmadot
        else:
            # Store values as average of mass loss rate at cell edges
            self._Sigmadot = (Sigmadot[1:] + Sigmadot[:-1]) / 2

    def Sigma_dot_InnerHole(self, R, star, ret=False):
        # Not provided
        # Keep using the primordial one
        return self.Sigma_dot_Primordial(R, star, ret=ret)

"""Sellek et al. (2024b)"""
class XrayDiscSellek24(PhotoBase):
<<<<<<< HEAD
    def __init__(self, disc, Type='Primordial', R_hole=None, P19=False):
        super().__init__(disc, Regime='X-ray', Type=Type)
=======
    def __init__(self, disc, Type='Primordial', R_hole=None, P19=False, Mdot=None):
        super().__init__(disc, Regime='X-ray', Type=Type, Mdot=Mdot)
>>>>>>> 503f3422

        # Parameters for Primordial mass loss profile
        self._a1 = {1.0: -1.2108}
        self._b1 = {1.0:  9.6815}
        self._c1 = {1.0:-31.226}
        self._d1 = {1.0: 52.293}
        self._e1 = {1.0:-48.475}
        self._f1 = {1.0: 25.093}
        self._g1 = {1.0:-7.6443}
        print("WARNING, haven't implemented a cut-off")

        # If initiating with an Inner Hole disc, need to update properties
        if self._type == 'InnerHole':
            raise NotImplementedError
            self._Hole = True
            self._R_hole = R_hole
            #self.get_Rhole(disc)

        # Run the mass loss rates to update the table
        self.Sigma_dot(disc.R_edge, disc.star)

    def mdot_XE(self, star, Mdot=None):
        # In Msun/yr
        if Mdot is not None:
            self._Mdot = Mdot
        elif self._type is not None:
            self._Mdot = 4.3178e-9 * star.M   # Equation 5
        else:
            raise NotImplementedError("Disc is of unrecognised type, and no mass-loss rate has been manually specified")
        self._Mdot_true = self._Mdot

    def scaled_R(self, R, star):
        # Where R in AU
<<<<<<< HEAD
        # No need for rescaling as profiles given separately for each mass
        x = R
        if self._Hole:
            y = (R-self._R_hole)
        else:
            y = R
=======
        # All are divided by stellar mass normalised to 1.0 Msun (value used by Sellek+24) to represent rescaling by gravitational radius 
        x = R / (star.M/1.0)
        if self._Hole:
            y = (R-self._R_hole) / (star.M/1.0)    # Equation B6
        else:
            y = R / (star.M/1.0)
>>>>>>> 503f3422
        return x, y

    def R_inner(self, star):
        # Innermost mass loss
        if self._type=='Primordial':
            return 0                # Mass loss possible throughout
        elif self._type=='InnerHole':
            return self._R_hole     # Mass loss profile applies outside hole
        else:
            return 0                # If unspecified, assume mass loss possible throughout 

    def Sigma_dot_Primordial(self, R, star, ret=False):
        # Equation 6
        Sigmadot = np.zeros_like(R)
        x, y = self.scaled_R(R,star)
        where_photoevap = (x<=np.inf)       # No outer cut off given
        logx = np.log(x[where_photoevap])
        log10 = np.log(10)
        log10x = logx/log10

        # First term
<<<<<<< HEAD
        exponent = self._a1[star.M] * log10x**6 + self._b1[star.M] * log10x**5 + self._c1[star.M] * log10x**4 + self._d1[star.M] * log10x**3 + self._e1[star.M] * log10x**2 + self._f1[star.M] * log10x + self._g1[star.M]
        t1 = 10**exponent

        # Second term
        terms = 6*self._a1[star.M]*log10x**5 + 5*self._b1[star.M]*log10x**4 + 4*self._c1[star.M]*log10x**3 + 3*self._d1[star.M]*log10x**2 + 2*self._e1[star.M]*log10x + self._f1[star.M]
=======
        try:
            exponent = self._a1[star.M] * log10x**6 + self._b1[star.M] * log10x**5 + self._c1[star.M] * log10x**4 + self._d1[star.M] * log10x**3 + self._e1[star.M] * log10x**2 + self._f1[star.M] * log10x + self._g1[star.M]
        except:
            exponent = self._a1[1.0] * log10x**6 + self._b1[1.0] * log10x**5 + self._c1[1.0] * log10x**4 + self._d1[1.0] * log10x**3 + self._e1[1.0] * log10x**2 + self._f1[1.0] * log10x + self._g1[1.0]
        t1 = 10**exponent

        # Second term
        try:
            terms = 6*self._a1[star.M]*log10x**5 + 5*self._b1[star.M]*log10x**4 + 4*self._c1[star.M]*log10x**3 + 3*self._d1[star.M]*log10x**2 + 2*self._e1[star.M]*log10x + self._f1[star.M]
        except:
            terms = 6*self._a1[1.0]*log10x**5 + 5*self._b1[1.0]*log10x**4 + 4*self._c1[1.0]*log10x**3 + 3*self._d1[1.0]*log10x**2 + 2*self._e1[1.0]*log10x + self._f1[1.0]
>>>>>>> 503f3422
        t2 = terms/(2*np.pi*x[where_photoevap]**2)

        # Cut-off
        #t3 = np.exp(-np.power(x[where_photoevap]/self._Rcut[star.M],10))

        # Combine terms
        Sigmadot[where_photoevap] = t1 * t2 #* t3
        Sigmadot = np.maximum(Sigmadot,0)

        # Work out total mass loss rate for normalisation
        M_dot = 2*np.pi * R * Sigmadot
        total = np.trapz(M_dot,R)

        # Normalise, convert to cgs
        Sigmadot *= self.Mdot / total * Msun / AU**2 # in g cm^-2 / yr

        if ret:
            # Return unaveraged values at cell edges
            return Sigmadot
        else:
            # Store values as average of mass loss rate at cell edges
            self._Sigmadot = (Sigmadot[1:] + Sigmadot[:-1]) / 2

    def Sigma_dot_InnerHole(self, R, star, ret=False):
        # Not provided
        # Keep using the primordial one
        return self.Sigma_dot_Primordial(R, star, ret=ret)

#################################################################################
"""""""""
FUV dominated photoevaporation
-Following prescription of Komaki, Nakatani and Yoshida (2021)
"""""""""
#################################################################################
class FUVDiscKomaki21(PhotoBase):
    def __init__(self, disc, Type='Primordial', R_hole=None, P19=False):
        super().__init__(disc, Regime='FUV', Type=Type)

        # Parameters for Primordial mass loss profile
        self._b1 = {0.5:  1.060, 0.7:  0.693, 1.0:  0.131, 1.7:  1.370, 3.0:  0.033, 7.0:  0.594}
        self._c1 = {0.5: -1.050, 0.7: -0.950, 1.0: -0.465, 1.7: -1.410, 3.0: -0.786, 7.0: -1.000}
        self._d1 = {0.5: -0.236, 0.7: -0.038, 1.0:  0.451, 1.7: -1.420, 3.0:  0.786, 7.0:  0.234}
        self._e1 = {0.5:  0.570, 0.7:  0.678, 1.0:  0.376, 1.7:  1.300, 3.0:  0.557, 7.0:  0.513}
        self._f1 = {0.5: -1.620, 0.7: -1.670, 1.0: -1.670, 1.7: -1.060, 3.0: -1.580, 7.0: -1.850}
        self._g1 = {0.5:-12.700, 0.7:-12.600, 1.0:-12.600, 1.7:-12.600, 3.0:-13.100, 7.0:-12.100}

        # If initiating with an Inner Hole disc, need to update properties
        if self._type == 'InnerHole':
            raise NotImplementedError
            self._Hole = True
            self._R_hole = R_hole
            #self.get_Rhole(disc)

        # Run the mass loss rates to update the table
        self.Sigma_dot(disc.R_edge, disc.star)

    def mdot_XE(self, star, Mdot=None):
        # In Msun/yr
        if Mdot is not None:
            self._Mdot = Mdot
        elif self._type is not None:
            self._Mdot = 3.93e-8 * star.M   # Equation 5
        else:
            raise NotImplementedError("Disc is of unrecognised type, and no mass-loss rate has been manually specified")
        self._Mdot_true = self._Mdot

    def scaled_R(self, R, star):
        # Where R in AU
        # No need for rescaling as profiles given separately for each mass
        x = R / (8.87*star.M)
        if self._Hole:
            y = (R-self._R_hole)
        else:
            y = R
        return x, y

    def R_inner(self, star):
        # Innermost mass loss
        if self._type=='Primordial':
            return 0                # Mass loss possible throughout
        elif self._type=='InnerHole':
            return self._R_hole     # Mass loss profile applies outside hole
        else:
            return 0                # If unspecified, assume mass loss possible throughout 

    def Sigma_dot_Primordial(self, R, star, ret=False):
        # Equation 6
        Sigmadot = np.zeros_like(R)
        x, y = self.scaled_R(R,star)
        where_photoevap = (x<=20)       # No outer cut off given
        logx = np.log(x[where_photoevap])
        log10 = np.log(10)
        log10x = logx/log10

        # First term
        exponent = self._b1[star.M] * log10x**5 + self._c1[star.M] * log10x**4 + self._d1[star.M] * log10x**3 + self._e1[star.M] * log10x**2 + self._f1[star.M] * log10x + self._g1[star.M]
        t1 = 10**exponent

        # Combine terms
        Sigmadot[where_photoevap] = t1
        Sigmadot = np.maximum(Sigmadot,0)

        # Normalise, convert to cgs
        Sigmadot *= yr/Omega0 #Msun / AU**2 #* self.Mdot / total # in g cm^-2 / yr

        # Work out total mass loss rate for normalisation
        #M_dot = 2*np.pi * R * Sigmadot
        #total = np.trapz(M_dot,R)

        if ret:
            # Return unaveraged values at cell edges
            return Sigmadot
        else:
            # Store values as average of mass loss rate at cell edges
            self._Sigmadot = (Sigmadot[1:] + Sigmadot[:-1]) / 2

    def Sigma_dot_InnerHole(self, R, star, ret=False):
        # Not provided
        # Keep using the primordial one
        return self.Sigma_dot_Primordial(R, star, ret=ret)

#################################################################################
"""""""""
EUV dominated photoevaporation
-Following prescription given in Alexander and Armitage (2007)
 and based on Font, McCarthy, Johnstone and Ballantyne (2004) for Primordial Discs
 and based on Alexander, Clarke and Pringle (2006) for Inner Hole Discs
"""""""""
#################################################################################
class EUVDiscAlexander(PhotoBase):
    def __init__(self, disc, Type='Primordial', R_hole=None):
        super().__init__(disc, Regime='EUV', Type=Type)
        
        # Parameters for mass loss profiles
        self._cs = 10                                           # Sound speed in km s^-1
        self._RG = disc.star.M / (self._cs*1e5 /Omega0/AU)**2   # Gravitational Radius in AU
        self._mu = 1.35
        self._aB = 2.6e-13                                      # Case B Recombination coeff. in cm^3 s^-1
        self._C1 = 0.14
        self._A  = 0.3423
        self._B  = -0.3612
        self._D  = 0.2457
        self._C2 = 0.235
        self._a  = 2.42

        h = disc.H/disc.R
        he = np.empty_like(disc.R_edge)
        he[1:-1] = 0.5*(h[1:] + h[-1:])
        he[0] = 1.5*h[0] - 0.5*h[1] 
        he[-1] = 1.5*h[-1] - 0.5*h[-2]
        self._h = he

        # If initiating with an Inner Hole disc, need to update properties
        if self._type == 'InnerHole':
            self._Hole = True
            self._R_hole = R_hole
            #self.get_Rhole(disc)

        # Run the mass loss rates to update the table
        self.Sigma_dot(disc.R_edge, disc.star)

    def mdot_XE(self, star, Mdot=0):
        # Store Mdot calculated from profile
        self._Mdot = Mdot  # In Msun/yr
        self._Mdot_true = self._Mdot

    def scaled_R(self, R, star):
        if self._type=='Primordial':
            return R / self._RG         # Normalise to RG
        elif self._type=='InnerHole':
            return R / self.R_inner()   # Normalise to inner edge
        else:
            return R                    # If unspecified, don't modify

    def R_inner(self):
        # Innermost mass loss
        if self._type=='Primordial':
            return 0.1 * self._RG   # Mass loss profile is only positive for >0.1 RG
        elif self._type=='InnerHole':
            return self._R_hole     # Mass loss profile applies outside hole
        else:
            return 0                # If unspecified, assume mass-loss possible throughout 

    def Sigma_dot_Primordial(self, R, star, ret=False):
        Sigmadot = np.zeros_like(R)
        x = self.scaled_R(R,star)
        where_photoevap = (x >= 0.1)    # No mass loss close to star

        # Equation A3
        nG = self._C1 * (3 * star.Phi / (4*np.pi * (self._RG*AU)**3 * self._aB))**(1/2)        # cm^-3
        # Equation A2
        n0 = nG * (2 / (x**7.5 + x**12.5))**(1/5)

        # Equation A4
        u1 = self._cs*1e5*yr/Omega0 * self._A * np.exp(self._B * (x-0.1)) * (x-0.1)**self._D  # cm yr^-1

        # Combine terms (Equation A1)
        Sigmadot[where_photoevap] = 2 * self._mu * m_H * (n0 * u1)[where_photoevap]  # g cm^-2 /yr
        Sigmadot = np.maximum(Sigmadot,0)

        # Work out total mass loss rate
        dMdot = 2*np.pi * R * Sigmadot
        Mdot  = np.trapz(dMdot,R)  # g yr^-1 (AU/cm)^2

        # Normalise, convert to cgs
        Mdot  = Mdot * AU**2/Msun   # g yr^-1

        # Store result
        self.mdot_XE(star, Mdot=Mdot)

        if ret:
            # Return unaveraged values at cell edges
            return Sigmadot
        else:
            # Store values as average of mass loss rate at cell edges
            self._Sigmadot = (Sigmadot[1:] + Sigmadot[:-1]) / 2


    def Sigma_dot_InnerHole(self, R, star, ret=False):
        Sigmadot = np.zeros_like(R)
        x = self.scaled_R(R,star)
        where_photoevap = (x > 1)    # No mass loss inside hole

        # Combine terms (Equation A5)
        Sigmadot[where_photoevap] = (2 * self._mu * m_H * self._C2 * self._cs*1e5*yr/Omega0 * (star.Phi / (4*np.pi * (self.R_inner()*AU)**3 * self._aB * self._h))**(1/2) * x**(-self._a))[where_photoevap]  # g cm^-2 /yr
        Sigmadot = np.maximum(Sigmadot,0)

        # Work out total mass loss rate
        dMdot = 2*np.pi * R * Sigmadot
        Mdot  = np.trapz(dMdot,R)  # g yr^-1 (AU/cm)^2

        # Normalise, convert to cgs
        Mdot  = Mdot * AU**2/Msun   # g yr^-1

        # Store result
        self.mdot_XE(star, Mdot=Mdot)

        # Mopping up in the gap
        mop_up = (R >= 0.1 * self._RG) * (x <= 1.0)
        Sigmadot[mop_up] = np.inf

        if ret:
            # Return unaveraged values at cell edges
            return Sigmadot
        else:
            # Store values as average of mass loss rate at cell edges
            self._Sigmadot = (Sigmadot[1:] + Sigmadot[:-1]) / 2

#################################################################################
"""""""""
Functions for running as main
Designed for plotting to test things out
"""""""""
#################################################################################
        
class DummyDisc(object):
    def __init__(self, R, star, MD=10, RC=100):
        self._M = MD * Mjup
        self.Rc = RC
        self.R_edge = R
        self.R = 0.5*(self.R_edge[1:]+self.R_edge[:-1])
        self._Sigma = self._M / (2 * np.pi * self.Rc * self.R * AU**2) * np.exp(-self.R/self.Rc)
        self.star = star

    def Rout(self, thresh=None):
        return max(self.R_edge)

    @property
    def Sigma(self):
        return self._Sigma

    @property
    def Sigma_G(self):
        return self._Sigma

def main():
    Sigma_dot_plot()
    #Test_Removal()

def Test_Removal():
    """Removes gas fom a power law disc in regular timesteps without viscous evolution etc"""
    star1 = PhotoStar(LX=1e30, M=1.0, R=2.5, T_eff=4000)
    R = np.linspace(0.1,200,2000)
    disc1 = DummyDisc(R, star1, RC=10)

    internal_photo = XrayDiscPicogna(disc1)

    plt.figure()
    for t in np.linspace(0,2e3,6):
        internal_photo(disc1, 2e3)
        plt.loglog(0.5*(R[1:]+R[:-1]), disc1.Sigma, label='{}'.format(t))
    plt.xlabel("R / AU")
    plt.ylabel("$\Sigma_G~/~\mathrm{g~cm^{-2}}$")
    plt.legend(title='Time / yr')
    plt.show()

def Sigma_dot_plot():
    """Plot a comparison of the mass loss rate prescriptions"""
    from control_scripts import run_model
    # Set up dummy model
    parser = argparse.ArgumentParser()
    parser.add_argument("--model", "-m", type=str, default=DefaultModel)
    args = parser.parse_args()
    model = json.load(open(args.model, 'r'))

    fig, ax = plt.subplots(1,1, figsize=(15*cm, 9*cm))
    fig.subplots_adjust(top=0.9, left=0.15, right=0.975, bottom=0.15)

    starX = PhotoStar(LX=1e30,  M=model['star']['mass'], R=model['star']['radius'], T_eff=model['star']['T_eff'])
    starE = PhotoStar(Phi=1e42, M=model['star']['mass'], R=model['star']['radius'], T_eff=model['star']['T_eff'])

    disc = run_model.setup_disc(model)
    R = disc.R

    # Calculate EUV rates
    disc._star = starE
    internal_photo_E = EUVDiscAlexander(disc)    
    Sigma_dot_E = internal_photo_E.dSigmadt
    photoevaporating_E = (Sigma_dot_E>0)
    t_w_E = disc.Sigma[photoevaporating_E] / Sigma_dot_E[photoevaporating_E]
    print("Mdot maximum at R = {} AU".format(R[np.argmax(Sigma_dot_E)]))    
    #print("Time minimum at R = {} AU".format(R[photoevaporating_E][np.argmin(t_w_E)]))
    plt.loglog(R, Sigma_dot_E, color='moccasin', linestyle=':', label='EUV (AA07)')#, $\Phi={}~\mathrm{{s^{{-1}}}}$'.format(1e42), linestyle='--')

    # Calculate X-ray rates
    disc._star = starX
    internal_photo_X = XrayDiscOwen(disc)    
    Sigma_dot_X = internal_photo_X.dSigmadt
    photoevaporating_X = (Sigma_dot_X>0)
    t_w_X = disc.Sigma[photoevaporating_X] / Sigma_dot_X[photoevaporating_X]
    print("Mdot maximum at R = {} AU".format(R[np.argmax(Sigma_dot_X)]))    
    #print("Time minimum at R = {} AU".format(R[photoevaporating_X][np.argmin(t_w_X)]))
    plt.loglog(R, Sigma_dot_X, color='peachpuff', label='X-ray (OEC12)')#, $L_X={}~\mathrm{{erg~s^{{-1}}}}, M_*={}~M_\odot$'.format(1e30, 1))

    # Calculate X-ray rates
    disc._star = starX
    internal_photo_X2 = XrayDiscPicogna(disc)    
    Sigma_dot_X2 = internal_photo_X2.dSigmadt
    photoevaporating_X2 = (Sigma_dot_X2>0)
    t_w_X2 = disc.Sigma[photoevaporating_X2] / Sigma_dot_X2[photoevaporating_X2]
    print("Mdot maximum at R = {} AU".format(R[np.argmax(Sigma_dot_X2)]))    
    #print("Time minimum at R = {} AU".format(R[photoevaporating_X2][np.argmin(t_w_X2)]))
    plt.loglog(R, Sigma_dot_X2, color='salmon', label='X-ray (PEOW19)')#, $L_X={}~\mathrm{{erg~s^{{-1}}}}$'.format(1e30))

    # Calculate X-ray rates
    disc._star = starX
    internal_photo_X3 = XrayDiscErcolano(disc)    
    Sigma_dot_X3 = internal_photo_X3.dSigmadt
    photoevaporating_X3 = (Sigma_dot_X3>0)
    t_w_X3 = disc.Sigma[photoevaporating_X3] / Sigma_dot_X3[photoevaporating_X3]
    print("Mdot maximum at R = {} AU".format(R[np.argmax(Sigma_dot_X3)]))    
    #print("Time minimum at R = {} AU".format(R[photoevaporating_X3][np.argmin(t_w_X3)]))
    plt.loglog(R, Sigma_dot_X3, color='orangered', label='X-ray (EPMDP21)')#, $L_X={}~\mathrm{{erg~s^{{-1}}}}$'.format(1e30))

    # Calculate X-ray rates
    disc._star = starX
    internal_photo_X4 = XrayDiscPicogna21(disc)    
    Sigma_dot_X4 = internal_photo_X4.dSigmadt
    photoevaporating_X4 = (Sigma_dot_X4>0)
    t_w_X4 = disc.Sigma[photoevaporating_X4] / Sigma_dot_X4[photoevaporating_X4]
    print("Mdot maximum at R = {} AU".format(R[np.argmax(Sigma_dot_X4)]))    
    #print("Time minimum at R = {} AU".format(R[photoevaporating_X4][np.argmin(t_w_X4)]))
    plt.loglog(R, Sigma_dot_X4, color='firebrick', label='X-ray (PEE21)')#, $M_*={}~M_\odot$'.format(1))

    # Calculate FUV rates
    disc._star = starX
    internal_photo_FUV = FUVDiscKomaki21(disc)    
    Sigma_dot_FUV = internal_photo_FUV.dSigmadt
    photoevaporating_FUV = (Sigma_dot_FUV>0)
    t_w_FUV = disc.Sigma[photoevaporating_FUV] / Sigma_dot_FUV[photoevaporating_FUV]
    print("Mdot maximum at R = {} AU".format(R[np.argmax(Sigma_dot_FUV)]))    
    #print("Time minimum at R = {} AU".format(R[photoevaporating_X4][np.argmin(t_w_X4)]))
    plt.loglog(R, Sigma_dot_FUV, color='turquoise', linestyle='-.', label='FUV (KNY21)')#, $M_*={}~M_\odot$'.format(1))

    # Plot mass loss rates
    plt.xlabel("R / AU", fontsize=12)
    plt.ylabel("$\dot{\Sigma}_{\\rm w}$ / g cm$^{-2}$ yr$^{-1}$", fontsize=12)
    plt.xlim([0.1,3000])
    plt.ylim([1e-7,1e-3])
    ax.tick_params(axis='x', which='both', labelsize=11)
    ax.tick_params(axis='y', which='both', labelsize=11)
    plt.suptitle('Comparison of Photoevaporation Mass Loss Profiles', fontsize=14)
    plt.legend(fontsize=12, handletextpad=0.4, handlelength=1.0, borderpad=0.4, borderaxespad=0.4, labelspacing=0.4, loc=1)
    plt.savefig('/home/ads79/thesisPlots/Mdotprofiles.pdf')
    #plt.show()

    # Plot depletion time
    plt.figure(figsize=(6,6))
    plt.loglog(R[photoevaporating_E], t_w_E, label='EUV (AA07), $\Phi={}~\mathrm{{s^{{-1}}}}$'.format(1e42), linestyle='--')
    plt.loglog(R[photoevaporating_X], t_w_X, label='X-ray (OEC12), $L_X={}~\mathrm{{erg~s^{{-1}}}}$'.format(1e30))
    plt.loglog(R[photoevaporating_X2], t_w_X2, label='X-ray (PEOW19), $L_X={}~\mathrm{{erg~s^{{-1}}}}$'.format(1e30))
    plt.loglog(R[photoevaporating_X3], t_w_X3, label='X-ray (EPMDP21), $L_X={}~\mathrm{{erg~s^{{-1}}}}$'.format(1e30))
    plt.loglog(R[photoevaporating_X4], t_w_X4, label='X-ray (PEE21), $L_X={}~\mathrm{{erg~s^{{-1}}}}$'.format(1e30))
    plt.xlabel("R / AU")
    plt.ylabel("$t_w / \mathrm{yr}$")
    plt.xlim([0.1,1000])
    plt.ylim([1e5,1e9])
    #plt.legend()
    plt.show()

if __name__ == "__main__":
    # Set extra things
    DefaultModel = "../control_scripts/DiscConfig_default.json"

    import matplotlib.patches as pat
    cm=1/2.54

    from matplotlib import rcParams
    rcParams['savefig.dpi'] = 600
    rcParams['figure.dpi']  = 600
    plt.rcParams['text.usetex'] = "True"
    plt.rcParams['font.family'] = "serif"

    main()
<|MERGE_RESOLUTION|>--- conflicted
+++ resolved
@@ -722,13 +722,8 @@
 
 """Sellek et al. (2024b)"""
 class XrayDiscSellek24(PhotoBase):
-<<<<<<< HEAD
-    def __init__(self, disc, Type='Primordial', R_hole=None, P19=False):
-        super().__init__(disc, Regime='X-ray', Type=Type)
-=======
     def __init__(self, disc, Type='Primordial', R_hole=None, P19=False, Mdot=None):
         super().__init__(disc, Regime='X-ray', Type=Type, Mdot=Mdot)
->>>>>>> 503f3422
 
         # Parameters for Primordial mass loss profile
         self._a1 = {1.0: -1.2108}
@@ -762,21 +757,12 @@
 
     def scaled_R(self, R, star):
         # Where R in AU
-<<<<<<< HEAD
-        # No need for rescaling as profiles given separately for each mass
-        x = R
-        if self._Hole:
-            y = (R-self._R_hole)
-        else:
-            y = R
-=======
         # All are divided by stellar mass normalised to 1.0 Msun (value used by Sellek+24) to represent rescaling by gravitational radius 
         x = R / (star.M/1.0)
         if self._Hole:
             y = (R-self._R_hole) / (star.M/1.0)    # Equation B6
         else:
             y = R / (star.M/1.0)
->>>>>>> 503f3422
         return x, y
 
     def R_inner(self, star):
@@ -798,13 +784,6 @@
         log10x = logx/log10
 
         # First term
-<<<<<<< HEAD
-        exponent = self._a1[star.M] * log10x**6 + self._b1[star.M] * log10x**5 + self._c1[star.M] * log10x**4 + self._d1[star.M] * log10x**3 + self._e1[star.M] * log10x**2 + self._f1[star.M] * log10x + self._g1[star.M]
-        t1 = 10**exponent
-
-        # Second term
-        terms = 6*self._a1[star.M]*log10x**5 + 5*self._b1[star.M]*log10x**4 + 4*self._c1[star.M]*log10x**3 + 3*self._d1[star.M]*log10x**2 + 2*self._e1[star.M]*log10x + self._f1[star.M]
-=======
         try:
             exponent = self._a1[star.M] * log10x**6 + self._b1[star.M] * log10x**5 + self._c1[star.M] * log10x**4 + self._d1[star.M] * log10x**3 + self._e1[star.M] * log10x**2 + self._f1[star.M] * log10x + self._g1[star.M]
         except:
@@ -816,7 +795,6 @@
             terms = 6*self._a1[star.M]*log10x**5 + 5*self._b1[star.M]*log10x**4 + 4*self._c1[star.M]*log10x**3 + 3*self._d1[star.M]*log10x**2 + 2*self._e1[star.M]*log10x + self._f1[star.M]
         except:
             terms = 6*self._a1[1.0]*log10x**5 + 5*self._b1[1.0]*log10x**4 + 4*self._c1[1.0]*log10x**3 + 3*self._d1[1.0]*log10x**2 + 2*self._e1[1.0]*log10x + self._f1[1.0]
->>>>>>> 503f3422
         t2 = terms/(2*np.pi*x[where_photoevap]**2)
 
         # Cut-off
